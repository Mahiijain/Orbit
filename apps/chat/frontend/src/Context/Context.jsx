--- conflicted
+++ resolved
@@ -135,11 +135,7 @@
     const apiUrl = import.meta.env.VITE_API_URL;
     console.log(apiUrl);
     try {
-<<<<<<< HEAD
-      const response = await fetch(`http://34.47.155.223:8000/rag/answer`, {
-=======
       const response = await fetch(`${apiUrl}/rag/answer`, {
->>>>>>> 54861044
         method: "POST",
         headers: {
           "Content-Type": "application/json",
@@ -175,10 +171,6 @@
     );
 
     await sleep(1000);
-<<<<<<< HEAD
-    
-=======
->>>>>>> 54861044
 
     let currentIndex = 0;
 
